<<<<<<< HEAD
const express = require("express");
const fs = require("fs");
const { PythonShell } = require("python-shell");
=======
import express from "express";
import fs, { write } from 'fs';
import npyjs from "npyjs";
import path from 'path';
import { fileURLToPath } from 'url';
import ndarray from "ndarray";


const __filename = fileURLToPath(import.meta.url);
const __dirname = path.dirname(__filename);
>>>>>>> dba51c0f

function getFilePath() {
  let path = process.argv[2];

  if (path === undefined) {
    return undefined
  }
  // Default to json data format
  if (!path.slice(1).includes(".")) {
    path = path + ".json";
  }

  return path;
}

async function fileExists(file) {
  try {
    await fs.promises.access(file, fs.constants.F_OK);
    return true;
  } catch {
    return false;
  }
}

<<<<<<< HEAD
function convertToJSON(path) {
  if (path == undefined) {
    return;
  }
  let extension = path.split(".").slice(-1)[0];
  if (extension == "json") {
    fs.readFile(path, "utf8", (err, data) => {
      if (err) {
        console.log(`Error reading file from disk: ${err}`);
      } else {
        fs.writeFile("data/temp/temp.json", data, "utf8", (err) => {
          if (err) {
            console.log(`Error writing file: ${err}`);
          }
        });
=======
function writeWorkingJSON(data) {
  fs.writeFile("data/temp/temp.json", data, "utf8", (err) => {
    if (err) {
      console.log(`Error writing file: ${err}`);
    }
  });
}

function loadJSON(path) {
  fs.readFile(path, "utf8", (err, data) => {
    if (err) {
      console.log(`Error reading file from disk: ${err}`);
      return
    }
    writeWorkingJSON(data)
  });
}

function convertNDArray(ndArray) {
  let arr;
  switch (ndArray.shape.length) {
    case 1:
      return Array.from(ndArray.data)
    case 2:
      arr = new Array(ndArray.shape[0]).fill(
        new Array(ndArray.shape[1]).fill(0)
      )
      for (let i = 0; i < ndArray.shape[0]; i++) {
        for (let j = 0; j < ndArray.shape[1]; j++) {
          arr[i][j] = ndArray.get(i, j)
        }
>>>>>>> dba51c0f
      }
      break
    case 3:
      arr = new Array(ndArray.shape[0]).fill(
        new Array(ndArray.shape[1]).fill(
          new Array(ndArray.shape[2]).fill(0)
        )
      )
      for (let i = 0; i < ndArray.shape[0]; i++) {
        for (let j = 0; j < ndArray.shape[1]; j++) {
          for (let k = 0; k < ndArray.shape[2]; k++) {
            arr[i][j][k] = ndArray.get(i, j, k)
          }
        }
      }
      break
  }
  return arr
}

function loadNumPy(_path) {
  const n = new npyjs();
  const buf = fs.readFileSync(_path);
  const npyData = n.parse(buf.buffer.slice(0, buf.buffer.length));

  const npyArray = ndarray(npyData.data, npyData.shape);
  const data = JSON.stringify(convertNDArray(npyArray))

  writeWorkingJSON(data)
}

function loadNumPyWithPython(_path) {
  // Run script to load target .npy file and save it in json format
  PythonShell.run(
    "scripts/load.py",
    { args: [_path] },
    function (err, results) {
      if (err) {
        console.log(err, results);
      }
    }
  );
}

function convertToJSON(path) {
  if (path === undefined) {
    return;
  }

  const extension = path.split(".").slice(-1)[0];
  switch (extension) {
    case "json":
      loadJSON(path)
      break;
    case "npy":
    case "npz":
      // Load target .npy file and save it in json format
      loadNumPy(path)
      break;
    default:
      throw "File type not supported.";
  }
}

function run(gui) {
  const app = express();
  const port = process.env.PORT || 8080;

  app.use(express.static(__dirname + "/public"));

  app.get("/", function (req, res) {
    res.render("index.html");
  });

  // To return whether GUI version enabled
  app.get("/gui", function (req, res) {
    res.send(gui);
  });

  if (!gui) {
    // To return array data read from file
    app.get("/data", function (req, res) {
<<<<<<< HEAD
      let readable = fs.createReadStream("data/temp/temp.json");
=======
      const readable = fs.createReadStream("data/temp/temp.json");
>>>>>>> dba51c0f
      readable.pipe(res);
    });
  }

  app.listen(port);
  console.log("Server started at: http://localhost:" + port);
}

const gui = process.argv.length != 3;

if (gui) {
  run(gui);
} else {
  const path = getFilePath();

  fileExists(path).then(exists => {
    if (exists) {
      convertToJSON(path); // Save target data into data/temp.json
      run(gui);
    } else {
      console.log("Data file not found.");
    }
  })

}<|MERGE_RESOLUTION|>--- conflicted
+++ resolved
@@ -1,8 +1,3 @@
-<<<<<<< HEAD
-const express = require("express");
-const fs = require("fs");
-const { PythonShell } = require("python-shell");
-=======
 import express from "express";
 import fs, { write } from 'fs';
 import npyjs from "npyjs";
@@ -13,7 +8,6 @@
 
 const __filename = fileURLToPath(import.meta.url);
 const __dirname = path.dirname(__filename);
->>>>>>> dba51c0f
 
 function getFilePath() {
   let path = process.argv[2];
@@ -38,23 +32,6 @@
   }
 }
 
-<<<<<<< HEAD
-function convertToJSON(path) {
-  if (path == undefined) {
-    return;
-  }
-  let extension = path.split(".").slice(-1)[0];
-  if (extension == "json") {
-    fs.readFile(path, "utf8", (err, data) => {
-      if (err) {
-        console.log(`Error reading file from disk: ${err}`);
-      } else {
-        fs.writeFile("data/temp/temp.json", data, "utf8", (err) => {
-          if (err) {
-            console.log(`Error writing file: ${err}`);
-          }
-        });
-=======
 function writeWorkingJSON(data) {
   fs.writeFile("data/temp/temp.json", data, "utf8", (err) => {
     if (err) {
@@ -86,7 +63,6 @@
         for (let j = 0; j < ndArray.shape[1]; j++) {
           arr[i][j] = ndArray.get(i, j)
         }
->>>>>>> dba51c0f
       }
       break
     case 3:
@@ -169,11 +145,7 @@
   if (!gui) {
     // To return array data read from file
     app.get("/data", function (req, res) {
-<<<<<<< HEAD
-      let readable = fs.createReadStream("data/temp/temp.json");
-=======
       const readable = fs.createReadStream("data/temp/temp.json");
->>>>>>> dba51c0f
       readable.pipe(res);
     });
   }
